--- conflicted
+++ resolved
@@ -52,11 +52,7 @@
                        #_"-XX:CompileCommand=dontinline,io.lacuna.bifurcan.nodes.Util::mergeState"
                        ]
 
-<<<<<<< HEAD
-  :repositories {"usethesource" "https://nexus.usethesource.io/content/repositories/public/"}
-=======
   :repositories {"usethesource" "https://releases.usethesource.io/maven/"}
->>>>>>> 30377379
 
   ;; deployment
   :url "https://github.com/lacuna/bifurcan"
